--- conflicted
+++ resolved
@@ -333,23 +333,13 @@
                     let predicate = NSPredicate(format: "articleURL == %@", url as CVarArg)
                     let request = Bookmark.fetchRequest(predicate: predicate)
                     if let bookmarks = try? context.fetch(request), !bookmarks.isEmpty {
-<<<<<<< HEAD
                         return UIAction(title: "Remove Bookmark".localized, 
-                                        image: UIImage(systemName: "star.slash.fill")) { _ in
-                            self.deleteBookmark(url: url)
-                        }
-                    } else {
-                        return UIAction(title: "Bookmark".localized, image: UIImage(systemName: "star")) { _ in
-                            self.createBookmark(url: url)
-=======
-                        return UIAction(title: "Remove Bookmark",
                                         image: UIImage(systemName: "star.slash.fill")) { [weak self] _ in
                             self?.deleteBookmark(url: url)
                         }
                     } else {
-                        return UIAction(title: "Bookmark", image: UIImage(systemName: "star")) { [weak self] _ in
+                        return UIAction(title: "Bookmark".localized, image: UIImage(systemName: "star")) { [weak self] _ in
                             self?.createBookmark(url: url)
->>>>>>> accc2d2e
                         }
                     }
                 }()
