//
//  ExternalLinkHandler.swift
//  Kiwix
//
//  Created by Chris Li on 8/13/23.
//  Copyright © 2023 Chris Li. All rights reserved.
//

import SwiftUI

import Defaults

struct ExternalLinkHandler: ViewModifier {
    @EnvironmentObject private var browserViewModel: BrowserViewModel
    @State private var isAlertPresented = false
    @State private var activeAlert: ActiveAlert?
    @State private var activeSheet: ActiveSheet?
<<<<<<< HEAD
    @Binding var externalURL: URL?
=======
>>>>>>> 2e8c7935
    
    enum ActiveAlert {
        case ask(url: URL)
        case notLoading
    }
    
    enum ActiveSheet: Hashable, Identifiable {
        var id: Int { hashValue }
        case safari(url: URL)
    }
    
    func body(content: Content) -> some View {
<<<<<<< HEAD
        content.onChange(of: externalURL) { url in
            guard let url else { return }
=======
        content.onChange(of: browserViewModel.externalLink) { url in
            defer { browserViewModel.externalLink = nil }
            guard let url = url else { return }
>>>>>>> 2e8c7935
            switch Defaults[.externalLinkLoadingPolicy] {
            case .alwaysAsk:
                isAlertPresented = true
                activeAlert = .ask(url: url)
            case .alwaysLoad:
                load(url: url)
            case .neverLoad:
                isAlertPresented = true
                activeAlert = .notLoading
            }
        }
        .alert("External Link", isPresented: $isAlertPresented, presenting: activeAlert) { alert in
            if case .ask(let url) = alert {
                Button("Load the link") {
                    load(url: url)
                }
                Button("Cancel", role: .cancel) { }
            }
        } message: { alert in
            switch alert {
            case .ask:
                Text("An external link is tapped, do you wish to load the link?")
            case .notLoading:
                Text("An external link is tapped. However, your current setting does not allow it to be loaded.")
            }
        }
        #if os(iOS)
        .sheet(item: $activeSheet) { sheet in
            if case .safari(let url) = sheet {
                SafariView(url: url)
            }
        }
        #endif
    }
    
    private func load(url: URL) {
        #if os(macOS)
        NSWorkspace.shared.open(url)
        #elseif os(iOS)
        activeSheet = .safari(url: url)
        #endif
    }
}<|MERGE_RESOLUTION|>--- conflicted
+++ resolved
@@ -15,10 +15,7 @@
     @State private var isAlertPresented = false
     @State private var activeAlert: ActiveAlert?
     @State private var activeSheet: ActiveSheet?
-<<<<<<< HEAD
     @Binding var externalURL: URL?
-=======
->>>>>>> 2e8c7935
     
     enum ActiveAlert {
         case ask(url: URL)
@@ -31,14 +28,8 @@
     }
     
     func body(content: Content) -> some View {
-<<<<<<< HEAD
         content.onChange(of: externalURL) { url in
             guard let url else { return }
-=======
-        content.onChange(of: browserViewModel.externalLink) { url in
-            defer { browserViewModel.externalLink = nil }
-            guard let url = url else { return }
->>>>>>> 2e8c7935
             switch Defaults[.externalLinkLoadingPolicy] {
             case .alwaysAsk:
                 isAlertPresented = true
